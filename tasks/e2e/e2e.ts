import { task } from 'hardhat/config'
import { HardhatRuntimeEnvironment, TaskArguments } from 'hardhat/types'
import { TASK_TEST } from 'hardhat/builtin-tasks/task-names'
import glob from 'glob'
import { cliOpts } from '../../cli/defaults'
import fs from 'fs'
import { isL1 } from '../../gre/helpers/chain'
import { runScriptWithHardhat } from 'hardhat/internal/util/scripts-runner'

const CONFIG_TESTS = 'e2e/deployment/config/**/*.test.ts'
const INIT_TESTS = 'e2e/deployment/init/**/*.test.ts'

// Built-in test & run tasks don't support GRE arguments
// so we pass them by overriding GRE config object
const setGraphConfig = async (args: TaskArguments, hre: HardhatRuntimeEnvironment) => {
  const greArgs = [
    'graphConfig',
    'l1GraphConfig',
    'l2GraphConfig',
    'addressBook',
    'disableSecureAccounts',
  ]

  for (const arg of greArgs) {
    if (args[arg]) {
      if (arg === 'graphConfig') {
        const l1 = isL1(hre.config.networks[hre.network.name].chainId)
        hre.config.graph[l1 ? 'l1GraphConfig' : 'l2GraphConfig'] = args[arg]
      } else {
        hre.config.graph[arg] = args[arg]
      }
    }
  }
}

task('e2e', 'Run all e2e tests')
  .addFlag('disableSecureAccounts', 'Disable secure accounts on GRE')
  .addOptionalParam('graphConfig', cliOpts.graphConfig.description)
  .addOptionalParam('l1GraphConfig', cliOpts.graphConfig.description)
  .addOptionalParam('l2GraphConfig', cliOpts.graphConfig.description)
  .addOptionalParam('addressBook', cliOpts.addressBook.description)
  .addFlag('skipBridge', 'Skip bridge tests')
  .setAction(async (args, hre: HardhatRuntimeEnvironment) => {
    let testFiles = [
      ...new glob.GlobSync(CONFIG_TESTS).found,
      ...new glob.GlobSync(INIT_TESTS).found,
    ]

    if (args.skipBridge) {
      testFiles = testFiles.filter((file) => !['l1', 'l2'].includes(file.split('/')[3]))
    }

    setGraphConfig(args, hre)
    await hre.run(TASK_TEST, {
      testFiles: testFiles,
    })
  })

task('e2e:config', 'Run deployment configuration e2e tests')
  .addFlag('disableSecureAccounts', 'Disable secure accounts on GRE')
  .addOptionalParam('graphConfig', cliOpts.graphConfig.description)
  .addOptionalParam('l1GraphConfig', cliOpts.graphConfig.description)
  .addOptionalParam('l2GraphConfig', cliOpts.graphConfig.description)
  .addOptionalParam('addressBook', cliOpts.addressBook.description)
  .setAction(async (args, hre: HardhatRuntimeEnvironment) => {
    const files = new glob.GlobSync(CONFIG_TESTS).found
    setGraphConfig(args, hre)
    await hre.run(TASK_TEST, {
      testFiles: files,
    })
  })

task('e2e:init', 'Run deployment initialization e2e tests')
  .addFlag('disableSecureAccounts', 'Disable secure accounts on GRE')
  .addOptionalParam('graphConfig', cliOpts.graphConfig.description)
  .addOptionalParam('l1GraphConfig', cliOpts.graphConfig.description)
  .addOptionalParam('l2GraphConfig', cliOpts.graphConfig.description)
  .addOptionalParam('addressBook', cliOpts.addressBook.description)
  .setAction(async (args, hre: HardhatRuntimeEnvironment) => {
    const files = new glob.GlobSync(INIT_TESTS).found
    setGraphConfig(args, hre)
    await hre.run(TASK_TEST, {
      testFiles: files,
    })
  })

task('e2e:scenario', 'Run scenario scripts and e2e tests')
  .addPositionalParam('scenario', 'Name of the scenario to run')
<<<<<<< HEAD
=======
  .addFlag('disableSecureAccounts', 'Disable secure accounts on GRE')
  .addOptionalParam('graphConfig', cliOpts.graphConfig.description)
>>>>>>> 7e5ac05d
  .addOptionalParam('addressBook', cliOpts.addressBook.description)
  .addOptionalParam('graphConfig', cliOpts.graphConfig.description)
  .addOptionalParam('l1GraphConfig', cliOpts.graphConfig.description)
  .addOptionalParam('l2GraphConfig', cliOpts.graphConfig.description)
  .addFlag('skipScript', "Don't run scenario script")
  .setAction(async (args, hre: HardhatRuntimeEnvironment) => {
    setGraphConfig(args, hre)

    const script = `e2e/scenarios/${args.scenario}.ts`
    const test = `e2e/scenarios/${args.scenario}.test.ts`

    console.log(`> Running scenario: ${args.scenario}`)
    console.log(`- script file: ${script}`)
    console.log(`- test file: ${test}`)

    if (!args.skipScript) {
      if (fs.existsSync(script)) {
        await runScriptWithHardhat(hre.hardhatArguments, script, [
          args.addressBook,
<<<<<<< HEAD
          args.graphConfig,
          args.l1GraphConfig,
          args.l2GraphConfig,
=======
          args.disableSecureAccounts,
>>>>>>> 7e5ac05d
        ])
      } else {
        console.log(`No script found for scenario ${args.scenario}`)
      }
    }

    if (fs.existsSync(test)) {
      await hre.run(TASK_TEST, {
        testFiles: [test],
      })
    } else {
      throw new Error(`No test found for scenario ${args.scenario}`)
    }
  })<|MERGE_RESOLUTION|>--- conflicted
+++ resolved
@@ -86,11 +86,7 @@
 
 task('e2e:scenario', 'Run scenario scripts and e2e tests')
   .addPositionalParam('scenario', 'Name of the scenario to run')
-<<<<<<< HEAD
-=======
   .addFlag('disableSecureAccounts', 'Disable secure accounts on GRE')
-  .addOptionalParam('graphConfig', cliOpts.graphConfig.description)
->>>>>>> 7e5ac05d
   .addOptionalParam('addressBook', cliOpts.addressBook.description)
   .addOptionalParam('graphConfig', cliOpts.graphConfig.description)
   .addOptionalParam('l1GraphConfig', cliOpts.graphConfig.description)
@@ -110,13 +106,10 @@
       if (fs.existsSync(script)) {
         await runScriptWithHardhat(hre.hardhatArguments, script, [
           args.addressBook,
-<<<<<<< HEAD
           args.graphConfig,
           args.l1GraphConfig,
           args.l2GraphConfig,
-=======
           args.disableSecureAccounts,
->>>>>>> 7e5ac05d
         ])
       } else {
         console.log(`No script found for scenario ${args.scenario}`)
